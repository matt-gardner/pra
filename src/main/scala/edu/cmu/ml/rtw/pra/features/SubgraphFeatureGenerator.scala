--- conflicted
+++ resolved
@@ -48,17 +48,10 @@
   override def createTestMatrix(data: Dataset[NodePairInstance]): FeatureMatrix =
     createMatrixFromData(data)
 
-<<<<<<< HEAD
   def createMatrixFromData(data: Dataset[NodePairInstance]) = {
-    val subgraphs = getLocalSubgraphs(data)
-    Outputter.outputAtLevel(s"Done getting subgraphs; extracting features", logLevel)
-    extractFeatures(subgraphs)
-=======
-  def createMatrixFromData(data: Dataset) = {
     Outputter.outputAtLevel(s"Creating feature matrix from ${data.instances.size} instances", logLevel)
     val rows = data.instances.par.map(constructMatrixRow).flatten.seq
     new FeatureMatrix(rows.asJava)
->>>>>>> e42eba45
   }
 
   override def getFeatureNames(): Array[String] = {
