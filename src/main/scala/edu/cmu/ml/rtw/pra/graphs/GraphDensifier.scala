--- conflicted
+++ resolved
@@ -77,12 +77,7 @@
     new CSCMatrix.Builder[Double](node_dict.getNextIndex, node_dict.getNextIndex)
   }
 
-<<<<<<< HEAD
   def writeEdgesSoFar(_start_relation: Int, end_relation: Int, edges_to_write: Seq[Set[(Int, Int, Double)]]) {
-    var filename = matrix_out_dir + start_relation
-=======
-  def writeEdgesSoFar(_start_relation: Int, end_relation: Int, edges_to_write: Seq[CSCMatrix[Double]]) {
->>>>>>> 8431dc66
     var start_relation = _start_relation
     var filename = matrix_out_dir + start_relation
     if (end_relation > start_relation) {
