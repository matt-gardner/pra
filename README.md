--- conflicted
+++ resolved
@@ -24,27 +24,29 @@
 that license).  You can find the text of that license
 [here](http://www.gnu.org/licenses/gpl-3.0.txt).
 
-<<<<<<< HEAD
 # Changelog
 
 Version 1.1:
 
+- ExperimentScorer now shows more information.  It used to only show each experiment ranked by an
+  overall score (like MAP); now it does a significance test on those metrics, and shows a table of
+each experiment's performance on each individual relation in the test.  ExperimentScorer is not
+currently very configurable, though - you have to change the code if you want to show something
+else.  This is relatively easy, though, as the parameters are all at the top of the file.  You
+could also write another class that calls ExperimentScorer with your own parameters, if you want.
+
 - Added matrix multiplication as an alternative to random walks in the path following step.  This
   is still somewhat experimental, and more details will be forthcoming in a few months.  There's a
 new parameter that can be specified in the param file called `path follower`.  Set it to `matrix
-multiplication` to use the new technique.  Current results: it performs better on NELL, in about
-the same amount of time, on the KB and KB + SVO cases.  I haven't gotten KB + clustered SVO to
-work right, and I haven't implemented KB + vector SVO, and it does not currently scale to
-Freebase.
-=======
+multiplication` to use the new technique.  The value of this is mostly theoretical at this point,
+as performance is pretty much identical to using random walks, except it's slower and less
+scalable.  I plan on getting the vector space random walk idea into the matrix multiplication code
+soon.
+
 # Desired improvements
 
 In rough order of priority.  I will probably do the top two things in the relatively near future.
 The rest are kind of, "this would be nice, but I probably won't get to it any time soon".
-
-- Better experiment analysis.  ExperimentScorer will currently only output a table with metrics
-  over a whole dataset.  It would be nice if it (or another piece of code) would also do
-significance testing, and output a table with individual relation results.
 
 - Better parameter specification.  The current method for inputting parameters is something of a
   mess.  I started out using these TSV parameter files, then I added the .spec files, and they
@@ -77,15 +79,4 @@
 
 - Better training methods.  Maximum likelihood estimation of a log-linear model might not be the
   best model we can use; it might be nice to have the option to use other loss functions or
-training methods, like a ranking loss, or something.
->>>>>>> 789fa9c4
-
-# WARNING
-
-I did a force push on the repository on September 15, 2014, to remove some old jar files that made
-the download for this repository about 25MB.  Now it's about ~200KB.  I thought that breaking the
-history was worth it, given the small number of current users of the code, and the fact that I'm
-the only one contributing right now.  What this means is that if you cloned the repository before
-Sept. 15, 2014, and you want to update the repository, you're going to have to re-clone the
-repository.  The good news is that it shouldn't be that big a deal, because you probably didn't
-modify the code, and the download is now just 200KB.+training methods, like a ranking loss, or something.